import agents.learner as learner
import agents.demonstrator as demonstrator
from environments.simple_environment import SimpleEnvironment
import MDP_solver_exact as MDPSolver
import numpy as np


def create_simple_env():

    config_env = {
        "theta": [1.0, 1.0, -2.0],
        "gamma": 1.0,
    }

    env = SimpleEnvironment(config_env)

    return env


def create_config_learner():
    config_default_learner = {"tol": 0.0005, "miniter": 1, "maxiter": 3000}

    return config_default_learner


if __name__ == "__main__":

    show = False
    store = False
    verbose = False

    T = 20
    n_trajectories = None

    # create the environment
    env = create_simple_env()

    # Learner config
    config_default_learner = create_config_learner()

    # create demonstrator
<<<<<<< HEAD
    demo = demonstrator.SimpleDemonstrator(env, demonstrator_name="SimpleDemonstrator", T=T, n_trajectories=n_trajectories)
=======
    demo = demonstrator.SimpleDemonstrator(
        env, demonstrator_name="SimpleDemonstrator", T=T
    )
>>>>>>> efc3b545

    demo.draw(show, store, 0)
    print("Demonstrator's expected value: ", demo.mu_demonstrator[0])
    print("Demonstrator's variance: ", demo.mu_demonstrator[1])

    if verbose:
        print("Demonstrator done")

    reward_demonstrator = env.compute_true_reward_for_agent(demo, n_trajectories, T)

    print("-- Results --")

    print("----- Demonstrator -----")
    print("reward: ", reward_demonstrator)
    if verbose:
        print("theta_*: ", env.theta_reward)
        print("")

    # create agent that uses only expectation matching
    agent_expectation = learner.TabularLearner(
        env,
        demo.mu_demonstrator,
        config_default_learner,
        agent_name="Agent Expectation",
        solver=MDPSolver.MDPSolverExactExpectation(T),
    )
    iter_expectation, time_expectation = agent_expectation.batch_MCE(verbose=verbose)
    agent_expectation.compute_and_draw(show, store, 2)
    reward_expectation = env.compute_true_reward_for_agent(
        agent_expectation, n_trajectories, T
    )

    if verbose:
        print("First agent done")


    print("----- Expectation -----")
    print(
        "reward: ",
        reward_expectation,
        " (diff. to demonstrator: ",
        np.abs(reward_demonstrator - reward_expectation),
        ")",
    )
    if verbose:
        print("theta_e: ", agent_expectation.theta_e)

    print("iterations used: ", iter_expectation)
    print(
        "time used (total/ avg. per iteration): ",
        sum(time_expectation),
        "/",
        np.mean(time_expectation),
    )
    print("")

    # create agent that also matches variances
    agent_variance = learner.TabularLearner(
        env,
        demo.mu_demonstrator,
        config_default_learner,
        agent_name="Agent Variance",
        solver=MDPSolver.MDPSolverExactVariance(T),
    )
    iter_variance, time_variance = agent_variance.batch_MCE(verbose=verbose)
    agent_variance.compute_and_draw(show, store, 4)
    reward_variance = env.compute_true_reward_for_agent(
        agent_variance, n_trajectories, T
    )

    if verbose:
        print("Second agent done")

    print("----- Expectation + Variance -----")
    print(
        "reward: ",
        reward_variance,
        " (diff. to demonstrator: ",
        np.abs(reward_demonstrator - reward_variance),
        ")",
    )
    if verbose:
        print("theta_e: ", agent_variance.theta_e)
        print("theta_v: ", agent_variance.theta_v)

    print("iterations used: ", iter_variance)
    print(
        "time used (total/ avg. per iteration): ",
        sum(time_variance),
        "/",
        np.mean(time_variance),
    )<|MERGE_RESOLUTION|>--- conflicted
+++ resolved
@@ -39,13 +39,7 @@
     config_default_learner = create_config_learner()
 
     # create demonstrator
-<<<<<<< HEAD
     demo = demonstrator.SimpleDemonstrator(env, demonstrator_name="SimpleDemonstrator", T=T, n_trajectories=n_trajectories)
-=======
-    demo = demonstrator.SimpleDemonstrator(
-        env, demonstrator_name="SimpleDemonstrator", T=T
-    )
->>>>>>> efc3b545
 
     demo.draw(show, store, 0)
     print("Demonstrator's expected value: ", demo.mu_demonstrator[0])
